{
  "name": "testcafe-hammerhead",
  "description": "A powerful web-proxy used as a core for the TestCafe testing framework (https://github.com/DevExpress/testcafe).",
  "version": "12.0.2",
  "homepage": "https://github.com/DevExpress/testcafe-hammerhead",
  "bugs": {
    "url": "https://github.com/DevExpress/testcafe-hammerhead/issues"
  },
  "license": "MIT",
  "author": {
    "name": "Developer Express Inc."
  },
  "repository": {
    "type": "git",
    "url": "git+https://github.com/DevExpress/testcafe-hammerhead.git"
  },
  "dependencies": {
<<<<<<< HEAD
    "babel-runtime": "^6.3.19",
=======
>>>>>>> 71678a9d
    "bowser": "1.6.0",
    "brotli": "^1.3.1",
    "crypto-md5": "^1.0.0",
    "css": "2.2.1",
    "dedent": "0.4.0",
    "iconv-lite": "0.4.11",
    "lodash": "4.16.4",
    "lru-cache": "2.6.3",
    "mime": "~1.4.1",
    "mustache": "^2.1.1",
    "nanoid": "^0.2.2",
    "os-family": "^1.0.0",
    "parse5": "^1.5.0",
    "pify": "^2.3.0",
    "pinkie": "1.0.0",
    "read-file-relative": "^1.2.0",
    "tough-cookie": "2.3.3",
    "tunnel-agent": "0.6.0",
    "webauth": "^1.1.0",
    "yakaa": "1.0.1"
  },
  "devDependencies": {
    "babel-core": "^6.4.0",
    "babel-eslint": "^6.0.4",
    "babel-plugin-add-module-exports": "^0.1.2",
    "babel-plugin-transform-async-to-generator": "^6.24.1",
    "babel-plugin-transform-for-of-as-array": "1.0.3",
    "babel-preset-env": "^1.6.0",
    "babel-preset-es2015": "^6.24.1",
    "basic-auth": "1.0.4",
    "chai": "^2.3.0",
    "del": "^0.1.2",
    "ejs": "0.8.4",
    "endpoint-utils": "^1.0.1",
    "eslint": "2.x",
    "eslint-plugin-babel": "^3.2.0",
    "eslint-plugin-hammerhead": "^0.0.5",
    "eslint-plugin-import": "1.10.0",
    "express": "3.2.5",
    "express-ntlm": "2.1.5",
    "gulp": "^3.8.7",
    "gulp-babel": "^6.1.1",
    "gulp-eslint": "^2.0.0",
    "gulp-if": "1.2.5",
    "gulp-ll": "^1.0.1",
    "gulp-mocha": "^3.0.0",
    "gulp-mustache": "^1.1.1",
    "gulp-qunit-harness": "^1.0.1",
    "gulp-rename": "^1.2.2",
    "gulp-uglify": "^1.0.0",
    "gulp-util": "3.0.6",
    "gulp-webmake": "0.0.4",
    "multiline": "^1.0.2",
    "publish-please": "^2.0.0",
    "request": "~2.27.0",
    "self-signed-https": "^1.0.5",
    "tmp": "0.0.26",
    "webmake": "0.3.42"
  },
  "main": "lib/index",
  "engines": {
    "node": ">= 4.0.0"
  },
  "files": [
    "lib"
  ],
  "scripts": {
    "test": "gulp travis",
    "publish-please": "publish-please",
    "prepublish": "publish-please guard"
  }
}<|MERGE_RESOLUTION|>--- conflicted
+++ resolved
@@ -15,10 +15,6 @@
     "url": "git+https://github.com/DevExpress/testcafe-hammerhead.git"
   },
   "dependencies": {
-<<<<<<< HEAD
-    "babel-runtime": "^6.3.19",
-=======
->>>>>>> 71678a9d
     "bowser": "1.6.0",
     "brotli": "^1.3.1",
     "crypto-md5": "^1.0.0",
