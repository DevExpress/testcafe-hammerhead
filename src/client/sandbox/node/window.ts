--- conflicted
+++ resolved
@@ -626,11 +626,7 @@
                     return new nativeMethods.Blob();
 
                 if (WindowSandbox._isProcessableBlob(array, opts))
-<<<<<<< HEAD
-                    array = [processScript(array.join(''), true, false, convertToProxyUrl, void 0, WindowSandbox._getBlobProcessingSettings())];
-=======
-                    array = [processScript(array.join(''), true, false, convertToProxyUrl, void 0, settings.get().proxyless)];
->>>>>>> e73272bb
+                    array = [processScript(array.join(''), true, false, convertToProxyUrl, void 0, settings.get().proxyless, WindowSandbox._getBlobProcessingSettings())];
 
                 // NOTE: IE11 throws an error when the second parameter of the Blob function is undefined (GH-44)
                 // If the overridden function is called with one parameter, we need to call the original function
@@ -646,11 +642,7 @@
                     return new nativeMethods.File();
 
                 if (WindowSandbox._isProcessableBlob(array, opts))
-<<<<<<< HEAD
-                    array = [processScript(array.join(''), true, false, convertToProxyUrl, void 0, WindowSandbox._getBlobProcessingSettings())];
-=======
-                    array = [processScript(array.join(''), true, false, convertToProxyUrl, void 0, settings.get().proxyless)];
->>>>>>> e73272bb
+                    array = [processScript(array.join(''), true, false, convertToProxyUrl, void 0, settings.get().proxyless, WindowSandbox._getBlobProcessingSettings())];
 
                 return new nativeMethods.File(array, fileName, opts);
             });
