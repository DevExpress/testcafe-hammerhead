--- conflicted
+++ resolved
@@ -5,11 +5,7 @@
     types: [published]
 
 permissions:
-<<<<<<< HEAD
-  id-token: write
-=======
   id-token: write  # Required for OIDC (Trusted Publishing)
->>>>>>> 04834687
   contents: read
 
 jobs:
